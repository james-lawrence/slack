package slack

type ChannelCreatedEvent struct {
	Type           string             `json:"type"`
	Channel        ChannelCreatedInfo `json:"channel"`
	EventTimestamp JSONTimeString     `json:"event_ts"`
}

type ChannelCreatedInfo struct {
<<<<<<< HEAD
	Id        string `json:"id"`
	IsChannel bool   `json:"is_channel"`
	Name      string `json:"name"`
	Created   int    `json:"created"`
	Creator   string `json:"creator"`
=======
	ID        string         `json:"id"`
	IsChannel bool           `json:"is_channel"`
	Name      string         `json:"name"`
	Created   JSONTimeString `json:"created"`
	Creator   string         `json:"creator"`
>>>>>>> 6aeef4e9
}

type ChannelJoinedEvent struct {
	Type    string  `json:"type"`
	Channel Channel `json:"channel"`
}

type ChannelInfoEvent struct {
	// channel_left
	// channel_deleted
	// channel_archive
	// channel_unarchive
	Type      string          `json:"type"`
	Channel   string          `json:"channel"`
	User      string          `json:"user,omitempty"`
	Timestamp *JSONTimeString `json:"ts,omitempty"`
}

type ChannelRenameEvent struct {
	Type    string            `json:"type"`
	Channel ChannelRenameInfo `json:"channel"`
}

type ChannelRenameInfo struct {
	ID      string         `json:"id"`
	Name    string         `json:"name"`
	Created JSONTimeString `json:"created"`
}

type ChannelHistoryChangedEvent struct {
	Type           string         `json:"type"`
	Latest         JSONTimeString `json:"latest"`
	Timestamp      JSONTimeString `json:"ts"`
	EventTimestamp JSONTimeString `json:"event_ts"`
}

type ChannelMarkedEvent ChannelInfoEvent
type ChannelLeftEvent ChannelInfoEvent
type ChannelDeletedEvent ChannelInfoEvent
type ChannelArchiveEvent ChannelInfoEvent
type ChannelUnarchiveEvent ChannelInfoEvent<|MERGE_RESOLUTION|>--- conflicted
+++ resolved
@@ -7,19 +7,11 @@
 }
 
 type ChannelCreatedInfo struct {
-<<<<<<< HEAD
 	Id        string `json:"id"`
 	IsChannel bool   `json:"is_channel"`
 	Name      string `json:"name"`
 	Created   int    `json:"created"`
 	Creator   string `json:"creator"`
-=======
-	ID        string         `json:"id"`
-	IsChannel bool           `json:"is_channel"`
-	Name      string         `json:"name"`
-	Created   JSONTimeString `json:"created"`
-	Creator   string         `json:"creator"`
->>>>>>> 6aeef4e9
 }
 
 type ChannelJoinedEvent struct {
